--- conflicted
+++ resolved
@@ -219,44 +219,26 @@
                     Mixpanel.LOGGER.warning('Response: %s', e.read())
                 if e.code >= 500:
                     # Retry if we get an HTTP 5xx error
-<<<<<<< HEAD
                     Mixpanel.LOGGER.warning("Attempting retry #%d", retries + 1)
-                    self.request(base_url, path_components, params, method=method, headers=headers,
+                    return self.request(base_url, path_components, params, method=method, headers=headers,
                                  raw_stream=raw_stream, retries=retries + 1)
-=======
-                    Mixpanel.LOGGER.warning("Attempting retry #" + str(retries + 1))
-                    return self.request(base_url, path_components, params, method=method, headers=headers,
-                                        raw_stream=raw_stream, retries=retries + 1)
->>>>>>> 07e465c1
+
             except urllib2.URLError as e:
                 Mixpanel.LOGGER.warning('We failed to reach a server.')
                 Mixpanel.LOGGER.warning('Reason: %s', e.reason)
                 if hasattr(e, 'read'):
-<<<<<<< HEAD
                     Mixpanel.LOGGER.warning('Response: %s', e.read())
                 Mixpanel.LOGGER.warning("Attempting retry #%d", retries + 1)
-                self.request(base_url, path_components, params, method=method, headers=headers, raw_stream=raw_stream,
-                             retries=retries + 1)
-=======
-                    Mixpanel.LOGGER.warning('Response: ' + e.read())
-                Mixpanel.LOGGER.warning("Attempting retry #" + str(retries + 1))
                 return self.request(base_url, path_components, params, method=method, headers=headers,
                                     raw_stream=raw_stream, retries=retries + 1)
->>>>>>> 07e465c1
             except SSLError as e:
                 if e.message == 'The read operation timed out':
                     Mixpanel.LOGGER.warning('The read operation timed out.')
                     self.timeout = self.timeout + 30
                     Mixpanel.LOGGER.warning(
-<<<<<<< HEAD
                         'Increasing timeout to %d and attempting retry #%d', self.timeout, retries + 1)
-                    self.request(base_url, path_components, params, method=method, headers=headers,
-                                 raw_stream=raw_stream, retries=retries + 1)
-=======
-                        'Increasing timeout to ' + str(self.timeout) + ' and attempting retry #' + str(retries + 1))
                     return self.request(base_url, path_components, params, method=method, headers=headers,
                                         raw_stream=raw_stream, retries=retries + 1)
->>>>>>> 07e465c1
                 else:
                     raise
 
@@ -271,15 +253,9 @@
                         response_data = response.read()
                     return response_data
                 except IncompleteRead as e:
-<<<<<<< HEAD
                     Mixpanel.LOGGER.warning("Response data is incomplete. Attempting retry #%d", (retries + 1))
-                    self.request(base_url, path_components, params, method=method, headers=headers,
-                                 raw_stream=raw_stream, retries=retries + 1)
-=======
-                    Mixpanel.LOGGER.warning("Response data is incomplete. Attempting retry #" + str(retries + 1))
                     return self.request(base_url, path_components, params, method=method, headers=headers,
                                         raw_stream=raw_stream, retries=retries + 1)
->>>>>>> 07e465c1
         else:
             Mixpanel.LOGGER.warning("Maximum retries reached. Request failed. Try again later.")
             raise BaseException
@@ -1289,14 +1265,8 @@
         """
         response_data = json.loads(response)
         if ('status' in response_data and response_data['status'] != 1) or ('status' not in response_data):
-<<<<<<< HEAD
             Mixpanel.LOGGER.warning("Bad API response: %s", response)
-            raise RuntimeError('Import or Update Failed')
         Mixpanel.LOGGER.debug("API Response: %s", response)
-=======
-            Mixpanel.LOGGER.warning("Bad API response: " + response)
-        Mixpanel.LOGGER.debug("API Response: " + response)
->>>>>>> 07e465c1
 
     @staticmethod
     def _write_items_to_csv(items, output_file):
